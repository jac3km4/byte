--- conflicted
+++ resolved
@@ -28,15 +28,8 @@
         impl<'a> TryFromCtx<'a, Endian> for $ty {
             #[inline]
             fn try_from_ctx(scroll: &'a [u8], endian: Endian) -> Result<(Self, usize), ()> {
-<<<<<<< HEAD
                 if $size > scroll.len() {
-                    return Err(());
-=======
-                let size = mem::size_of::<$ty>();
-
-                if size > scroll.len() {
                     return Err(Error::Incomplete);
->>>>>>> 8643166d
                 };
 
                 let val: $ty = unsafe { *(&scroll[0] as *const _ as *const _) };
@@ -52,15 +45,8 @@
         impl<'a> TryIntoCtx<Endian> for $ty {
             #[inline]
             fn try_into_ctx(self, scroll: &mut [u8], endian: Endian) -> Result<usize, ()> {
-<<<<<<< HEAD
                 if $size > scroll.len() {
-                    return Err(());
-=======
-                let size = mem::size_of::<$ty>();
-
-                if size > scroll.len() {
                     return Err(Error::Incomplete);
->>>>>>> 8643166d
                 };
 
                 let val = match endian {
